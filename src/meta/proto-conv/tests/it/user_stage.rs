--- conflicted
+++ resolved
@@ -54,7 +54,52 @@
 }
 
 #[test]
-<<<<<<< HEAD
+fn test_user_stage_fs_v18() -> anyhow::Result<()> {
+    // Encoded data of version 18 of user_stage_fs:
+    // It is generated with common::test_pb_from_to.
+    let user_stage_fs_v18 = vec![
+        10, 17, 102, 115, 58, 47, 47, 100, 105, 114, 47, 116, 111, 47, 102, 105, 108, 101, 115, 26,
+        25, 10, 23, 18, 21, 10, 13, 47, 100, 105, 114, 47, 116, 111, 47, 102, 105, 108, 101, 115,
+        160, 6, 16, 168, 6, 1, 34, 20, 8, 1, 16, 128, 8, 26, 1, 124, 34, 2, 47, 47, 40, 2, 160, 6,
+        16, 168, 6, 1, 42, 10, 10, 3, 32, 154, 5, 16, 142, 8, 24, 1, 50, 4, 116, 101, 115, 116,
+        160, 6, 16, 168, 6, 1,
+    ];
+
+    let want = mt::UserStageInfo {
+        stage_name: "fs://dir/to/files".to_string(),
+        stage_type: mt::StageType::LegacyInternal,
+        stage_params: mt::StageParams {
+            storage: StorageParams::Fs(StorageFsConfig {
+                root: "/dir/to/files".to_string(),
+            }),
+        },
+        file_format_options: mt::FileFormatOptions {
+            format: mt::StageFileFormatType::Json,
+            skip_header: 1024,
+            field_delimiter: "|".to_string(),
+            record_delimiter: "//".to_string(),
+            compression: mt::StageFileCompression::Bz2,
+            row_tag: "".to_string(),
+            escape: "".to_string(),
+            compression: mt::StageFileCompression::Bz2,
+        },
+        copy_options: mt::CopyOptions {
+            on_error: mt::OnErrorMode::SkipFileNum(666),
+            size_limit: 1038,
+            split_size: 0,
+            purge: true,
+            single: false,
+            max_file_size: 0,
+        },
+        comment: "test".to_string(),
+        ..Default::default()
+    };
+    common::test_load_old(func_name!(), user_stage_fs_v18.as_slice(), want)?;
+    
+    Ok(())
+}
+
+#[test]
 fn test_user_stage_fs_v17() -> anyhow::Result<()> {
     // Encoded data of version 17 of user_stage_fs:
     // It is generated with common::test_pb_from_to.
@@ -68,22 +113,6 @@
     let want = mt::UserStageInfo {
         stage_name: "fs://dir/to/files".to_string(),
         stage_type: mt::StageType::Internal,
-=======
-fn test_user_stage_fs_v18() -> anyhow::Result<()> {
-    // Encoded data of version 18 of user_stage_fs:
-    // It is generated with common::test_pb_from_to.
-    let user_stage_fs_v18 = vec![
-        10, 17, 102, 115, 58, 47, 47, 100, 105, 114, 47, 116, 111, 47, 102, 105, 108, 101, 115, 26,
-        25, 10, 23, 18, 21, 10, 13, 47, 100, 105, 114, 47, 116, 111, 47, 102, 105, 108, 101, 115,
-        160, 6, 16, 168, 6, 1, 34, 20, 8, 1, 16, 128, 8, 26, 1, 124, 34, 2, 47, 47, 40, 2, 160, 6,
-        16, 168, 6, 1, 42, 10, 10, 3, 32, 154, 5, 16, 142, 8, 24, 1, 50, 4, 116, 101, 115, 116,
-        160, 6, 16, 168, 6, 1,
-    ];
-
-    let want = mt::UserStageInfo {
-        stage_name: "fs://dir/to/files".to_string(),
-        stage_type: mt::StageType::LegacyInternal,
->>>>>>> 445cbda9
         stage_params: mt::StageParams {
             storage: StorageParams::Fs(StorageFsConfig {
                 root: "/dir/to/files".to_string(),
@@ -94,32 +123,23 @@
             skip_header: 1024,
             field_delimiter: "|".to_string(),
             record_delimiter: "//".to_string(),
-<<<<<<< HEAD
             compression: mt::StageFileCompression::Bz2,
             row_tag: "row".to_string(),
-=======
-            escape: "".to_string(),
-            compression: mt::StageFileCompression::Bz2,
->>>>>>> 445cbda9
-        },
-        copy_options: mt::CopyOptions {
-            on_error: mt::OnErrorMode::SkipFileNum(666),
-            size_limit: 1038,
-            split_size: 0,
-            purge: true,
-            single: false,
-            max_file_size: 0,
-        },
-        comment: "test".to_string(),
-        ..Default::default()
-    };
-<<<<<<< HEAD
+            escape: "".to_string(),
+        },
+        copy_options: mt::CopyOptions {
+            on_error: mt::OnErrorMode::SkipFileNum(666),
+            size_limit: 1038,
+            split_size: 0,
+            purge: true,
+            single: false,
+            max_file_size: 0,
+        },
+        comment: "test".to_string(),
+        ..Default::default()
+    };
     common::test_load_old(func_name!(), user_stage_fs_v17.as_slice(), want)?;
-=======
-
-    common::test_load_old(func_name!(), user_stage_fs_v18.as_slice(), want)?;
->>>>>>> 445cbda9
-
+    
     Ok(())
 }
 

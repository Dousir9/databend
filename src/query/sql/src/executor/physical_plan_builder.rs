// Copyright 2021 Datafuse Labs
//
// Licensed under the Apache License, Version 2.0 (the "License");
// you may not use this file except in compliance with the License.
// You may obtain a copy of the License at
//
//     http://www.apache.org/licenses/LICENSE-2.0
//
// Unless required by applicable law or agreed to in writing, software
// distributed under the License is distributed on an "AS IS" BASIS,
// WITHOUT WARRANTIES OR CONDITIONS OF ANY KIND, either express or implied.
// See the License for the specific language governing permissions and
// limitations under the License.

use std::collections::HashMap;
use std::sync::Arc;

use databend_common_catalog::table_context::TableContext;
use databend_common_exception::Result;
use databend_common_expression::FunctionContext;
use databend_common_meta_app::schema::UpdateStreamMetaReq;
use databend_storages_common_table_meta::meta::TableSnapshot;

use crate::executor::explain::PlanStatsInfo;
use crate::executor::PhysicalPlan;
use crate::optimizer::ColumnSet;
use crate::optimizer::RelExpr;
use crate::optimizer::SExpr;
use crate::plans::RelOperator;
use crate::ColumnBinding;
use crate::IndexType;
use crate::MetadataRef;

pub struct PhysicalPlanBuilder {
    pub(crate) metadata: MetadataRef,
    pub(crate) ctx: Arc<dyn TableContext>,
    pub(crate) func_ctx: FunctionContext,
    pub(crate) dry_run: bool,
    // Record cte_idx and the cte's output columns
    pub(crate) cte_output_columns: HashMap<IndexType, Vec<ColumnBinding>>,
    // DataMutation info, used to build MergeInto physical plan
    pub(crate) data_mutation_build_info: Option<DataMutationBuildInfo>,
}

impl PhysicalPlanBuilder {
    pub fn new(metadata: MetadataRef, ctx: Arc<dyn TableContext>, dry_run: bool) -> Self {
        let func_ctx = ctx.get_function_context().unwrap();
        Self {
            metadata,
            ctx,
            func_ctx,
            dry_run,
            cte_output_columns: Default::default(),
            data_mutation_build_info: None,
        }
    }

    pub(crate) fn build_plan_stat_info(&self, s_expr: &SExpr) -> Result<PlanStatsInfo> {
        let rel_expr = RelExpr::with_s_expr(s_expr);
        let stat_info = rel_expr.derive_cardinality()?;

        Ok(PlanStatsInfo {
            estimated_rows: stat_info.cardinality,
        })
    }

    pub async fn build(&mut self, s_expr: &SExpr, required: ColumnSet) -> Result<PhysicalPlan> {
        let mut plan = self.build_physical_plan(s_expr, required).await?;
        plan.adjust_plan_id(&mut 0);

        Ok(plan)
    }

    #[async_recursion::async_recursion(#[recursive::recursive])]
    pub async fn build_physical_plan(
        &mut self,
        s_expr: &SExpr,
        required: ColumnSet,
    ) -> Result<PhysicalPlan> {
        // Build stat info.
        let stat_info = self.build_plan_stat_info(s_expr)?;
        match s_expr.plan() {
            RelOperator::Scan(scan) => self.build_table_scan(scan, required, stat_info).await,
            RelOperator::DummyTableScan(_) => self.build_dummy_table_scan().await,
            RelOperator::Join(join) => self.build_join(s_expr, join, required, stat_info).await,
            RelOperator::EvalScalar(eval_scalar) => {
                self.build_eval_scalar(s_expr, eval_scalar, required, stat_info)
                    .await
            }
            RelOperator::Filter(filter) => {
                self.build_filter(s_expr, filter, required, stat_info).await
            }
            RelOperator::Aggregate(agg) => {
                self.build_aggregate(s_expr, agg, required, stat_info).await
            }
            RelOperator::Window(window) => {
                self.build_window(s_expr, window, required, stat_info).await
            }
            RelOperator::Sort(sort) => self.build_sort(s_expr, sort, required, stat_info).await,
            RelOperator::Limit(limit) => self.build_limit(s_expr, limit, required, stat_info).await,
            RelOperator::Exchange(exchange) => {
                self.build_exchange(s_expr, exchange, required).await
            }
            RelOperator::UnionAll(union_all) => {
                self.build_union_all(s_expr, union_all, required, stat_info)
                    .await
            }
            RelOperator::ProjectSet(project_set) => {
                self.build_project_set(s_expr, project_set, required, stat_info)
                    .await
            }
            RelOperator::CteScan(cte_scan) => self.build_cte_scan(cte_scan, required).await,
            RelOperator::MaterializedCte(cte) => {
                self.build_materialized_cte(s_expr, cte, required).await
            }
            RelOperator::ConstantTableScan(scan) => {
                self.build_constant_table_scan(scan, required).await
            }
            RelOperator::ExpressionScan(scan) => {
                self.build_expression_scan(s_expr, scan, required).await
            }
            RelOperator::CacheScan(scan) => self.build_cache_scan(scan, required).await,
            RelOperator::Udf(udf) => self.build_udf(s_expr, udf, required, stat_info).await,
            RelOperator::RecursiveCteScan(scan) => {
                self.build_recursive_cte_scan(scan, stat_info).await
            }
            RelOperator::AsyncFunction(async_func) => {
                self.build_async_func(s_expr, async_func, required, stat_info)
                    .await
            }
<<<<<<< HEAD
            RelOperator::DataMutation(merge_into) => {
                self.build_merge_into(s_expr, merge_into, required).await
            }
=======
            RelOperator::MergeInto(merge_into) => self.build_merge_into(s_expr, merge_into).await,
            RelOperator::Recluster(recluster) => self.build_recluster(recluster).await,
>>>>>>> 18676c2c
        }
    }

    pub fn set_data_mutation_build_info(
        &mut self,
        data_mutation_build_info: DataMutationBuildInfo,
    ) {
        self.data_mutation_build_info = Some(data_mutation_build_info);
    }
}

#[derive(Clone)]
pub struct DataMutationBuildInfo {
    pub table_snapshot: Option<Arc<TableSnapshot>>,
    pub update_stream_meta: Vec<UpdateStreamMetaReq>,
}<|MERGE_RESOLUTION|>--- conflicted
+++ resolved
@@ -128,14 +128,10 @@
                 self.build_async_func(s_expr, async_func, required, stat_info)
                     .await
             }
-<<<<<<< HEAD
             RelOperator::DataMutation(merge_into) => {
                 self.build_merge_into(s_expr, merge_into, required).await
             }
-=======
-            RelOperator::MergeInto(merge_into) => self.build_merge_into(s_expr, merge_into).await,
             RelOperator::Recluster(recluster) => self.build_recluster(recluster).await,
->>>>>>> 18676c2c
         }
     }
 

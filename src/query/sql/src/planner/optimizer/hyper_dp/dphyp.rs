--- conflicted
+++ resolved
@@ -269,12 +269,8 @@
             | RelOperator::AsyncFunction(_)
             | RelOperator::MaterializedCte(_)
             | RelOperator::RecursiveCteScan(_)
-<<<<<<< HEAD
-            | RelOperator::DataMutation(_) => Ok((Arc::new(s_expr.clone()), true)),
-=======
-            | RelOperator::MergeInto(_)
+            | RelOperator::DataMutation(_)
             | RelOperator::Recluster(_) => Ok((Arc::new(s_expr.clone()), true)),
->>>>>>> 18676c2c
         }
     }
 

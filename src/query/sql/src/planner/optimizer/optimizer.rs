// Copyright 2021 Datafuse Labs
//
// Licensed under the Apache License, Version 2.0 (the "License");
// you may not use this file except in compliance with the License.
// You may obtain a copy of the License at
//
//     http://www.apache.org/licenses/LICENSE-2.0
//
// Unless required by applicable law or agreed to in writing, software
// distributed under the License is distributed on an "AS IS" BASIS,
// WITHOUT WARRANTIES OR CONDITIONS OF ANY KIND, either express or implied.
// See the License for the specific language governing permissions and
// limitations under the License.

use std::collections::HashSet;
use std::sync::Arc;

use databend_common_ast::ast::ExplainKind;
use databend_common_catalog::merge_into_join::MergeIntoJoin;
use databend_common_catalog::merge_into_join::MergeIntoJoinType;
use databend_common_catalog::table_context::TableContext;
use databend_common_exception::ErrorCode;
use databend_common_exception::Result;
use educe::Educe;
use log::info;

use super::distributed::MergeSourceOptimizer;
use super::format::display_memo;
use super::Memo;
use crate::binder::MergeIntoType;
use crate::optimizer::aggregate::RuleNormalizeAggregateOptimizer;
use crate::optimizer::cascades::CascadesOptimizer;
use crate::optimizer::decorrelate::decorrelate_subquery;
use crate::optimizer::distributed::optimize_distributed_query;
use crate::optimizer::distributed::SortAndLimitPushDownOptimizer;
use crate::optimizer::filter::DeduplicateJoinConditionOptimizer;
use crate::optimizer::filter::PullUpFilterOptimizer;
use crate::optimizer::hyper_dp::DPhpy;
use crate::optimizer::join::SingleToInnerOptimizer;
use crate::optimizer::rule::TransformResult;
use crate::optimizer::statistics::CollectStatisticsOptimizer;
use crate::optimizer::util::contains_local_table_scan;
use crate::optimizer::RuleFactory;
use crate::optimizer::RuleID;
use crate::optimizer::SExpr;
use crate::optimizer::DEFAULT_REWRITE_RULES;
use crate::plans::CopyIntoLocationPlan;
use crate::plans::Exchange;
use crate::plans::Join;
use crate::plans::MergeInto;
use crate::plans::Plan;
use crate::plans::RelOperator;
use crate::MetadataRef;

#[derive(Clone, Educe)]
#[educe(Debug)]
pub struct OptimizerContext {
    #[educe(Debug(ignore))]
    table_ctx: Arc<dyn TableContext>,
    metadata: MetadataRef,

    // Optimizer configurations
    enable_distributed_optimization: bool,
    enable_join_reorder: bool,
    enable_dphyp: bool,
}

impl OptimizerContext {
    pub fn new(table_ctx: Arc<dyn TableContext>, metadata: MetadataRef) -> Self {
        Self {
            table_ctx,
            metadata,

            enable_distributed_optimization: false,
            enable_join_reorder: true,
            enable_dphyp: true,
        }
    }

    pub fn with_enable_distributed_optimization(mut self, enable: bool) -> Self {
        self.enable_distributed_optimization = enable;
        self
    }

    pub fn with_enable_join_reorder(mut self, enable: bool) -> Self {
        self.enable_join_reorder = enable;
        self
    }

    pub fn with_enable_dphyp(mut self, enable: bool) -> Self {
        self.enable_dphyp = enable;
        self
    }
}

/// A recursive optimizer that will apply the given rules recursively.
/// It will keep applying the rules on the substituted expression
/// until no more rules can be applied.
pub struct RecursiveOptimizer<'a> {
    ctx: &'a OptimizerContext,
    rules: &'static [RuleID],
}

impl<'a> RecursiveOptimizer<'a> {
    pub fn new(rules: &'static [RuleID], ctx: &'a OptimizerContext) -> Self {
        Self { ctx, rules }
    }

    /// Run the optimizer on the given expression.
    pub fn run(&self, s_expr: &SExpr) -> Result<SExpr> {
        self.optimize_expression(s_expr)
    }

    fn optimize_expression(&self, s_expr: &SExpr) -> Result<SExpr> {
        let mut optimized_children = Vec::with_capacity(s_expr.arity());
        for expr in s_expr.children() {
            optimized_children.push(Arc::new(self.run(expr)?));
        }
        let optimized_expr = s_expr.replace_children(optimized_children);
        let result = self.apply_transform_rules(&optimized_expr, self.rules)?;

        Ok(result)
    }

    fn apply_transform_rules(&self, s_expr: &SExpr, rules: &[RuleID]) -> Result<SExpr> {
        let mut s_expr = s_expr.clone();
        for rule_id in rules {
            let rule = RuleFactory::create_rule(*rule_id, self.ctx.metadata.clone())?;
            let mut state = TransformResult::new();
            if rule
                .matchers()
                .iter()
                .any(|matcher| matcher.matches(&s_expr))
                && !s_expr.applied_rule(&rule.id())
            {
                s_expr.set_applied_rule(&rule.id());
                rule.apply(&s_expr, &mut state)?;
                if !state.results().is_empty() {
                    // Recursive optimize the result
                    let result = &state.results()[0];
                    let optimized_result = self.optimize_expression(result)?;
                    return Ok(optimized_result);
                }
            }
        }

        Ok(s_expr.clone())
    }
}

#[minitrace::trace]
pub fn optimize(opt_ctx: OptimizerContext, plan: Plan) -> Result<Plan> {
    match plan {
        Plan::Query {
            s_expr,
            bind_context,
            metadata,
            rewrite_kind,
            formatted_ast,
            ignore_result,
        } => Ok(Plan::Query {
            s_expr: Box::new(optimize_query(opt_ctx, *s_expr)?),
            bind_context,
            metadata,
            rewrite_kind,
            formatted_ast,
            ignore_result,
        }),
        Plan::Explain { kind, config, plan } => match kind {
            ExplainKind::Ast(_) | ExplainKind::Syntax(_) => {
                Ok(Plan::Explain { config, kind, plan })
            }
            ExplainKind::Memo(_) => {
                if let box Plan::Query { ref s_expr, .. } = plan {
                    let memo = get_optimized_memo(opt_ctx, *s_expr.clone())?;
                    Ok(Plan::Explain {
                        config,
                        kind: ExplainKind::Memo(display_memo(&memo)?),
                        plan,
                    })
                } else {
                    Err(ErrorCode::BadArguments(
                        "Cannot use EXPLAIN MEMO with a non-query statement",
                    ))
                }
            }
            _ => {
                if config.optimized || !config.logical {
                    let optimized_plan = optimize(opt_ctx.clone(), *plan)?;
                    Ok(Plan::Explain {
                        kind,
                        config,
                        plan: Box::new(optimized_plan),
                    })
                } else {
                    Ok(Plan::Explain { kind, config, plan })
                }
            }
        },
        Plan::ExplainAnalyze { plan } => Ok(Plan::ExplainAnalyze {
            plan: Box::new(optimize(opt_ctx, *plan)?),
        }),
        Plan::CopyIntoLocation(CopyIntoLocationPlan { stage, path, from }) => {
            Ok(Plan::CopyIntoLocation(CopyIntoLocationPlan {
                stage,
                path,
                from: Box::new(optimize(opt_ctx, *from)?),
            }))
        }
        Plan::CopyIntoTable(mut plan) if !plan.no_file_to_copy => {
            plan.enable_distributed = opt_ctx.enable_distributed_optimization
                && opt_ctx
                    .table_ctx
                    .get_settings()
                    .get_enable_distributed_copy()?;
            info!(
                "after optimization enable_distributed_copy? : {}",
                plan.enable_distributed
            );
            Ok(Plan::CopyIntoTable(plan))
        }
        Plan::MergeInto(plan) => optimize_merge_into(opt_ctx.clone(), plan),

        // Pass through statements.
        _ => Ok(plan),
    }
}

pub fn optimize_query(opt_ctx: OptimizerContext, mut s_expr: SExpr) -> Result<SExpr> {
    let enable_distributed_query = opt_ctx.enable_distributed_optimization
        && !contains_local_table_scan(&s_expr, &opt_ctx.metadata);

    // Decorrelate subqueries, after this step, there should be no subquery in the expression.
    if s_expr.contain_subquery() {
        s_expr = decorrelate_subquery(
            opt_ctx.table_ctx.clone(),
            opt_ctx.metadata.clone(),
            s_expr.clone(),
        )?;
    }

<<<<<<< HEAD
    // Collect statistics for each leaf node in SExpr.
    s_expr = CollectStatisticsOptimizer::new(opt_ctx.table_ctx.clone(), opt_ctx.metadata.clone())
        .run(&s_expr)?;
=======
    // Normalize aggregate, it should be executed before RuleSplitAggregate.
    s_expr = RuleNormalizeAggregateOptimizer::new().run(&s_expr)?;
>>>>>>> 470dad8b

    // Pull up and infer filter.
    s_expr = PullUpFilterOptimizer::new(opt_ctx.metadata.clone()).run(&s_expr)?;

    // Run default rewrite rules
    s_expr = RecursiveOptimizer::new(&DEFAULT_REWRITE_RULES, &opt_ctx).run(&s_expr)?;

    // Cost based optimization
    let mut dphyp_optimized = false;
    if opt_ctx.enable_dphyp && opt_ctx.enable_join_reorder {
        let (dp_res, optimized) =
            DPhpy::new(opt_ctx.table_ctx.clone(), opt_ctx.metadata.clone()).optimize(&s_expr)?;
        if optimized {
            s_expr = (*dp_res).clone();
            dphyp_optimized = true;
        }
    }

    // After join reorder, Convert some single join to inner join.
    s_expr = SingleToInnerOptimizer::new().run(&s_expr)?;

    // Deduplicate join conditions.
    s_expr = DeduplicateJoinConditionOptimizer::new().run(&s_expr)?;

    let mut cascades = CascadesOptimizer::new(
        opt_ctx.table_ctx.clone(),
        opt_ctx.metadata.clone(),
        dphyp_optimized,
        enable_distributed_query,
    )?;

    if opt_ctx.enable_join_reorder {
        s_expr =
            RecursiveOptimizer::new([RuleID::CommuteJoin].as_slice(), &opt_ctx).run(&s_expr)?;
    }

    // Cascades optimizer may fail due to timeout, fallback to heuristic optimizer in this case.
    s_expr = match cascades.optimize(s_expr.clone()) {
        Ok(mut s_expr) => {
            // Push down sort and limit
            // TODO(leiysky): do this optimization in cascades optimizer
            if enable_distributed_query {
                let sort_and_limit_optimizer = SortAndLimitPushDownOptimizer::create();
                s_expr = sort_and_limit_optimizer.optimize(&s_expr)?;
            }
            s_expr
        }

        Err(e) => {
            info!(
                "CascadesOptimizer failed, fallback to heuristic optimizer: {}",
                e
            );
            if enable_distributed_query {
                s_expr = optimize_distributed_query(opt_ctx.table_ctx.clone(), &s_expr)?;
            }

            s_expr
        }
    };

    s_expr =
        RecursiveOptimizer::new([RuleID::EliminateEvalScalar].as_slice(), &opt_ctx).run(&s_expr)?;

    Ok(s_expr)
}

// TODO(leiysky): reuse the optimization logic with `optimize_query`
fn get_optimized_memo(opt_ctx: OptimizerContext, mut s_expr: SExpr) -> Result<Memo> {
    let enable_distributed_query = opt_ctx.enable_distributed_optimization
        && !contains_local_table_scan(&s_expr, &opt_ctx.metadata);

    // Decorrelate subqueries, after this step, there should be no subquery in the expression.
    if s_expr.contain_subquery() {
        s_expr = decorrelate_subquery(
            opt_ctx.table_ctx.clone(),
            opt_ctx.metadata.clone(),
            s_expr.clone(),
        )?;
    }

    // Run default rewrite rules
    s_expr = RecursiveOptimizer::new(&DEFAULT_REWRITE_RULES, &opt_ctx).run(&s_expr)?;

    // Cost based optimization
    let mut dphyp_optimized = false;
    if opt_ctx.enable_dphyp && opt_ctx.enable_join_reorder {
        let (dp_res, optimized) =
            DPhpy::new(opt_ctx.table_ctx.clone(), opt_ctx.metadata.clone()).optimize(&s_expr)?;
        if optimized {
            s_expr = (*dp_res).clone();
            dphyp_optimized = true;
        }
    }
    let mut cascades = CascadesOptimizer::new(
        opt_ctx.table_ctx.clone(),
        opt_ctx.metadata.clone(),
        dphyp_optimized,
        enable_distributed_query,
    )?;
    cascades.optimize(s_expr)?;

    Ok(cascades.memo)
}

fn optimize_merge_into(opt_ctx: OptimizerContext, plan: Box<MergeInto>) -> Result<Plan> {
    // optimize source :fix issue #13733
    // reason: if there is subquery,windowfunc exprs etc. see
    // src/planner/semantic/lowering.rs `as_raw_expr()`, we will
    // get dummy index. So we need to use optimizer to solve this.
    let mut right_source = optimize_query(opt_ctx.clone(), plan.input.child(1)?.clone())?;

    // if it's not distributed execution, we should reserve
    // exchange to merge source data.
    if opt_ctx.enable_distributed_optimization
        && opt_ctx
            .table_ctx
            .get_settings()
            .get_enable_distributed_merge_into()?
    {
        // we need to remove exchange of right_source, because it's
        // not an end query.
        if let RelOperator::Exchange(_) = right_source.plan.as_ref() {
            right_source = right_source.child(0)?.clone();
        }
    }
    // replace right source
    let mut join_sexpr = plan.input.clone();
    join_sexpr = Box::new(join_sexpr.replace_children(vec![
        Arc::new(join_sexpr.child(0)?.clone()),
        Arc::new(right_source),
    ]));

    let join_op = Join::try_from(join_sexpr.plan().clone())?;
    let non_equal_join = join_op.right_conditions.is_empty() && join_op.left_conditions.is_empty();
    // before, we think source table is always the small table.
    // 1. for matched only, we use inner join
    // 2. for insert only, we use right anti join
    // 3. for full merge into, we use right outer join
    // for now, let's import the statistic info to determine left join or right join
    // we just do optimization for the top join (target and source),won't do recursive optimization.
    let rule = RuleFactory::create_rule(RuleID::CommuteJoin, plan.meta_data.clone())?;
    let mut state = TransformResult::new();
    // we will reorder the join order according to the cardinality of target and source.
    rule.apply(&join_sexpr, &mut state)?;
    assert!(state.results().len() <= 1);
    // we need to check whether we do swap left and right.
    let change_join_order = if state.results().len() == 1 {
        join_sexpr = Box::new(state.results()[0].clone());
        true
    } else {
        false
    };

    // we just support left join to use MergeIntoBlockInfoHashTable, we
    // don't support spill for now, and we need the macthed clauses' count
    // is one, just support `merge into t using source when matched then
    // update xx when not matched then insert xx`.
    let flag = plan.matched_evaluators.len() == 1
        && plan.matched_evaluators[0].condition.is_none()
        && plan.matched_evaluators[0].update.is_some()
        && !opt_ctx
            .table_ctx
            .get_settings()
            .get_enable_distributed_merge_into()?;
    let mut new_columns_set = plan.columns_set.clone();
    if change_join_order
        && matches!(plan.merge_type, MergeIntoType::FullOperation)
        && opt_ctx
            .table_ctx
            .get_settings()
            .get_join_spilling_memory_ratio()?
            == 0
        && flag
    {
        new_columns_set.remove(&plan.row_id_index);
        opt_ctx.table_ctx.set_merge_into_join(MergeIntoJoin {
            merge_into_join_type: MergeIntoJoinType::Left,
            is_distributed: false,
            target_tbl_idx: plan.target_table_idx,
        })
    }

    // try to optimize distributed join, only if
    // - distributed optimization is enabled
    // - no local table scan
    // - distributed merge-into is enabled
    if opt_ctx.enable_distributed_optimization
        && !contains_local_table_scan(&join_sexpr, &opt_ctx.metadata)
        && opt_ctx
            .table_ctx
            .get_settings()
            .get_enable_distributed_merge_into()?
    {
        // distributed execution stargeties:
        // I. change join order is true, we use the `optimize_distributed_query`'s result.
        // II. change join order is false and match_pattern and not enable spill and not non-equal-join, we use right outer join with rownumber distributed strategies.
        // III otherwise, use `merge_into_join_sexpr` as standalone execution(so if change join order is false,but doesn't match_pattern, we don't support distributed,in fact. case I
        // can take this at most time, if that's a hash shuffle, the I can take it. We think source is always very small).
        // input is a Join_SExpr
        let mut merge_into_join_sexpr =
            optimize_distributed_query(opt_ctx.table_ctx.clone(), &join_sexpr)?;
        let merge_source_optimizer = MergeSourceOptimizer::create();
        // II.
        // - join spilling is disabled
        let (optimized_distributed_merge_into_join_sexpr, distributed) = if opt_ctx
            .table_ctx
            .get_settings()
            .get_join_spilling_memory_ratio()?
            == 0
            && !change_join_order
            && merge_source_optimizer
                .merge_source_matcher
                .matches(&merge_into_join_sexpr)
            && !non_equal_join
        {
            (
                merge_source_optimizer.optimize(&merge_into_join_sexpr)?,
                true,
            )
        } else if change_join_order {
            // I
            // we need to judge whether it'a broadcast join to support runtime filter.
            merge_into_join_sexpr = try_to_change_as_broadcast_join(
                merge_into_join_sexpr,
                change_join_order,
                opt_ctx.table_ctx.clone(),
                plan.as_ref(),
                false, // we will open it, but for now we don't support distributed
                new_columns_set.as_mut(),
            )?;
            (
                merge_into_join_sexpr.clone(),
                matches!(
                    merge_into_join_sexpr.plan.as_ref(),
                    RelOperator::Exchange(_)
                ),
            )
        } else {
            // III.
            (merge_into_join_sexpr.clone(), false)
        };

        Ok(Plan::MergeInto(Box::new(MergeInto {
            input: Box::new(optimized_distributed_merge_into_join_sexpr),
            distributed,
            change_join_order,
            columns_set: new_columns_set.clone(),
            ..*plan
        })))
    } else {
        Ok(Plan::MergeInto(Box::new(MergeInto {
            input: join_sexpr,
            change_join_order,
            columns_set: new_columns_set,
            ..*plan
        })))
    }
}

fn try_to_change_as_broadcast_join(
    merge_into_join_sexpr: SExpr,
    _change_join_order: bool,
    _table_ctx: Arc<dyn TableContext>,
    _plan: &MergeInto,
    _only_one_matched_clause: bool,
    _new_columns_set: &mut HashSet<usize>,
) -> Result<SExpr> {
    if let RelOperator::Exchange(Exchange::Merge) = merge_into_join_sexpr.plan.as_ref() {
        let right_exchange = merge_into_join_sexpr.child(0)?.child(1)?;
        if let RelOperator::Exchange(Exchange::Broadcast) = right_exchange.plan.as_ref() {
            let join: Join = merge_into_join_sexpr.child(0)?.plan().clone().try_into()?;
            let join_s_expr = merge_into_join_sexpr
                .child(0)?
                .replace_plan(Arc::new(RelOperator::Join(join)));
            // for now, when we use target table as build side and it's a broadcast join,
            // we will use merge_into_block_info_hashtable to reduce i/o operations.
            // Todo(JackTan25): we don't support in distributed mod for target build optimization for now. we will enable in next pr.
            // if change_join_order
            //     && matches!(plan.merge_type, MergeIntoType::FullOperation)
            //     && only_one_matched_clause
            // {
            // remove rowid
            // new_columns_set.remove(&plan.row_id_index);
            // table_ctx.set_merge_into_join(MergeIntoJoin {
            //     merge_into_join_type: MergeIntoJoinType::Left,
            //     is_distributed: true,
            //     target_tbl_idx: plan.target_table_idx,
            // })
            // }
            return Ok(merge_into_join_sexpr.replace_children(vec![Arc::new(join_s_expr)]));
        }
    }
    Ok(merge_into_join_sexpr)
}<|MERGE_RESOLUTION|>--- conflicted
+++ resolved
@@ -239,14 +239,12 @@
         )?;
     }
 
-<<<<<<< HEAD
     // Collect statistics for each leaf node in SExpr.
     s_expr = CollectStatisticsOptimizer::new(opt_ctx.table_ctx.clone(), opt_ctx.metadata.clone())
         .run(&s_expr)?;
-=======
+
     // Normalize aggregate, it should be executed before RuleSplitAggregate.
     s_expr = RuleNormalizeAggregateOptimizer::new().run(&s_expr)?;
->>>>>>> 470dad8b
 
     // Pull up and infer filter.
     s_expr = PullUpFilterOptimizer::new(opt_ctx.metadata.clone()).run(&s_expr)?;

// Copyright 2021 Datafuse Labs
//
// Licensed under the Apache License, Version 2.0 (the "License");
// you may not use this file except in compliance with the License.
// You may obtain a copy of the License at
//
//     http://www.apache.org/licenses/LICENSE-2.0
//
// Unless required by applicable law or agreed to in writing, software
// distributed under the License is distributed on an "AS IS" BASIS,
// WITHOUT WARRANTIES OR CONDITIONS OF ANY KIND, either express or implied.
// See the License for the specific language governing permissions and
// limitations under the License.

use std::iter::TrustedLen;
use std::sync::atomic::Ordering;

use common_arrow::arrow::bitmap::Bitmap;
use common_arrow::arrow::bitmap::MutableBitmap;
use common_catalog::table_context::TableContext;
use common_exception::ErrorCode;
use common_exception::Result;
use common_expression::types::BooleanType;
use common_expression::types::DataType;
use common_expression::DataBlock;
use common_expression::Evaluator;
use common_functions::BUILTIN_FUNCTIONS;
use common_hashtable::HashJoinHashtableLike;
use common_sql::executor::cast_expr_to_non_null_boolean;

use crate::pipelines::processors::transforms::hash_join::HashJoinProbeState;
use crate::pipelines::processors::transforms::hash_join::ProbeState;

impl HashJoinProbeState {
    pub(crate) fn probe_inner_join<'a, H: HashJoinHashtableLike, IT>(
        &self,
        hash_table: &H,
        probe_state: &mut ProbeState,
        keys_iter: IT,
        input: &DataBlock,
        is_probe_projected: bool,
    ) -> Result<Vec<DataBlock>>
    where
        IT: Iterator<Item = &'a H::Key> + TrustedLen,
        H::Key: 'a,
    {
        let max_block_size = probe_state.max_block_size;
        let valids = &probe_state.valids;
        // The inner join will return multiple data blocks of similar size.
        let mut occupied = 0;
        let mut probed_blocks = vec![];
        let mut probe_indexes_len = 0;
        let probe_indexes = &mut probe_state.probe_indexes;
        let build_indexes = &mut probe_state.build_indexes;
        let build_indexes_ptr = build_indexes.as_mut_ptr();

<<<<<<< HEAD
        let data_blocks = unsafe { &*self.chunks.get() };
        let build_num_rows = unsafe { &*self.build_num_rows.get() };
        let is_build_projected = self.is_build_projected.load(Ordering::Relaxed);
=======
        let data_blocks = self.hash_join_state.row_space.chunks.read();
        let data_blocks = data_blocks
            .iter()
            .map(|c| &c.data_block)
            .collect::<Vec<_>>();
        let build_num_rows = data_blocks
            .iter()
            .fold(0, |acc, chunk| acc + chunk.num_rows());
        let is_build_projected = self
            .hash_join_state
            .is_build_projected
            .load(Ordering::Relaxed);
>>>>>>> 0872fe63

        for (i, key) in keys_iter.enumerate() {
            // If the join is derived from correlated subquery, then null equality is safe.
            let (mut match_count, mut incomplete_ptr) =
                if self.hash_join_state.hash_join_desc.from_correlated_subquery {
                    hash_table.probe_hash_table(key, build_indexes_ptr, occupied, max_block_size)
                } else {
                    self.probe_key(
                        hash_table,
                        key,
                        valids,
                        i,
                        build_indexes_ptr,
                        occupied,
                        max_block_size,
                    )
                };
            if match_count == 0 {
                continue;
            }

            occupied += match_count;
            probe_indexes[probe_indexes_len] = (i as u32, match_count as u32);
            probe_indexes_len += 1;
            if occupied >= max_block_size {
                loop {
                    if self.hash_join_state.interrupt.load(Ordering::Relaxed) {
                        return Err(ErrorCode::AbortedQuery(
                            "Aborted query, because the server is shutting down or the query was killed.",
                        ));
                    }

                    let probe_block = if is_probe_projected {
                        Some(DataBlock::take_compacted_indices(
                            input,
                            &probe_indexes[0..probe_indexes_len],
                            occupied,
                        )?)
                    } else {
                        None
                    };
                    let build_block = if is_build_projected {
<<<<<<< HEAD
                        Some(
                            self.row_space
                                .gather(build_indexes, data_blocks, build_num_rows)?,
                        )
=======
                        Some(self.hash_join_state.row_space.gather(
                            build_indexes,
                            &data_blocks,
                            &build_num_rows,
                        )?)
>>>>>>> 0872fe63
                    } else {
                        None
                    };
                    let mut result_block = self.merge_eq_block(probe_block, build_block, occupied);
                    if self.probe_to_build.len() > 0 {
                        for (index, (is_probe_nullable, is_build_nullable)) in
                            self.probe_to_build.iter()
                        {
                            let entry = match (is_probe_nullable, is_build_nullable) {
                                (true, true) | (false, false) => {
                                    result_block.get_by_offset(*index).clone()
                                }
                                (true, false) => {
                                    result_block.get_by_offset(*index).clone().remove_nullable()
                                }
                                (false, true) => {
                                    let mut validity = MutableBitmap::new();
                                    validity.extend_constant(result_block.num_rows(), true);
                                    let validity: Bitmap = validity.into();
                                    Self::set_validity(
                                        result_block.get_by_offset(*index),
                                        validity.len(),
                                        &validity,
                                    )
                                }
                            };
                            result_block.add_column(entry);
                        }
                    }

                    probed_blocks.push(result_block);

                    probe_indexes_len = 0;
                    occupied = 0;

                    if incomplete_ptr == 0 {
                        break;
                    }
                    (match_count, incomplete_ptr) = hash_table.next_incomplete_ptr(
                        key,
                        incomplete_ptr,
                        build_indexes_ptr,
                        occupied,
                        max_block_size,
                    );
                    if match_count == 0 {
                        break;
                    }

                    occupied += match_count;
                    probe_indexes[probe_indexes_len] = (i as u32, match_count as u32);
                    probe_indexes_len += 1;

                    if occupied < max_block_size {
                        break;
                    }
                }
            }
        }

        if occupied > 0 {
            let probe_block = if is_probe_projected {
                Some(DataBlock::take_compacted_indices(
                    input,
                    &probe_indexes[0..probe_indexes_len],
                    occupied,
                )?)
            } else {
                None
            };
            let build_block = if is_build_projected {
                Some(self.hash_join_state.row_space.gather(
                    &build_indexes[0..occupied],
                    data_blocks,
                    build_num_rows,
                )?)
            } else {
                None
            };
            let mut result_block = self.merge_eq_block(probe_block, build_block, occupied);
            if self.probe_to_build.len() > 0 {
                for (index, (is_probe_nullable, is_build_nullable)) in self.probe_to_build.iter() {
                    let entry = match (is_probe_nullable, is_build_nullable) {
                        (true, true) | (false, false) => result_block.get_by_offset(*index).clone(),
                        (true, false) => {
                            result_block.get_by_offset(*index).clone().remove_nullable()
                        }
                        (false, true) => {
                            let mut validity = MutableBitmap::new();
                            validity.extend_constant(result_block.num_rows(), true);
                            let validity: Bitmap = validity.into();
                            Self::set_validity(
                                result_block.get_by_offset(*index),
                                validity.len(),
                                &validity,
                            )
                        }
                    };
                    result_block.add_column(entry);
                }
            }

            probed_blocks.push(result_block);
        }

        match &self.hash_join_state.hash_join_desc.other_predicate {
            None => Ok(probed_blocks),
            Some(other_predicate) => {
                // Wrap `is_true` to `other_predicate`
                let other_predicate = cast_expr_to_non_null_boolean(other_predicate.clone())?;
                assert_eq!(other_predicate.data_type(), &DataType::Boolean);

                let func_ctx = self.ctx.get_function_context()?;
                let mut filtered_blocks = Vec::with_capacity(probed_blocks.len());

                for probed_block in probed_blocks {
                    if self.hash_join_state.interrupt.load(Ordering::Relaxed) {
                        return Err(ErrorCode::AbortedQuery(
                            "Aborted query, because the server is shutting down or the query was killed.",
                        ));
                    }

                    let evaluator = Evaluator::new(&probed_block, &func_ctx, &BUILTIN_FUNCTIONS);
                    let predicate = evaluator
                        .run(&other_predicate)?
                        .try_downcast::<BooleanType>()
                        .unwrap();
                    let res = probed_block.filter_boolean_value(&predicate)?;
                    if !res.is_empty() {
                        filtered_blocks.push(res);
                    }
                }

                Ok(filtered_blocks)
            }
        }
    }
}<|MERGE_RESOLUTION|>--- conflicted
+++ resolved
@@ -54,24 +54,9 @@
         let build_indexes = &mut probe_state.build_indexes;
         let build_indexes_ptr = build_indexes.as_mut_ptr();
 
-<<<<<<< HEAD
-        let data_blocks = unsafe { &*self.chunks.get() };
-        let build_num_rows = unsafe { &*self.build_num_rows.get() };
-        let is_build_projected = self.is_build_projected.load(Ordering::Relaxed);
-=======
-        let data_blocks = self.hash_join_state.row_space.chunks.read();
-        let data_blocks = data_blocks
-            .iter()
-            .map(|c| &c.data_block)
-            .collect::<Vec<_>>();
-        let build_num_rows = data_blocks
-            .iter()
-            .fold(0, |acc, chunk| acc + chunk.num_rows());
-        let is_build_projected = self
-            .hash_join_state
-            .is_build_projected
-            .load(Ordering::Relaxed);
->>>>>>> 0872fe63
+        let data_blocks = unsafe { &*self.hash_join_state.chunks.get() };
+        let build_num_rows = unsafe { &*self.hash_join_state.build_num_rows.get() };
+        let is_build_projected = self.hash_join_state.is_build_projected.load(Ordering::Relaxed);
 
         for (i, key) in keys_iter.enumerate() {
             // If the join is derived from correlated subquery, then null equality is safe.
@@ -114,18 +99,10 @@
                         None
                     };
                     let build_block = if is_build_projected {
-<<<<<<< HEAD
                         Some(
                             self.row_space
                                 .gather(build_indexes, data_blocks, build_num_rows)?,
                         )
-=======
-                        Some(self.hash_join_state.row_space.gather(
-                            build_indexes,
-                            &data_blocks,
-                            &build_num_rows,
-                        )?)
->>>>>>> 0872fe63
                     } else {
                         None
                     };

--- conflicted
+++ resolved
@@ -162,30 +162,18 @@
         input: DataBlock,
         probe_state: &mut ProbeState,
     ) -> Result<Vec<DataBlock>> {
-<<<<<<< HEAD
         let input_num_rows = input.num_rows();
-        if matches!(
-=======
         let mut _nullable_data_block = None;
         let evaluator = if matches!(
->>>>>>> aaebf844
             self.hash_join_state.hash_join_desc.join_type,
             JoinType::Right | JoinType::RightSingle | JoinType::Full
         ) {
             let nullable_columns = input
                 .columns()
                 .iter()
-<<<<<<< HEAD
-                .map(|c| set_true_validity(c, input_num_rows, &probe_state.true_validity))
+                .map(|c| wrap_true_validity(c, input_num_rows, &probe_state.true_validity))
                 .collect::<Vec<_>>();
-            input = DataBlock::new(nullable_columns, input_num_rows);
-        }
-
-        let evaluator = Evaluator::new(&input, &probe_state.func_ctx, &BUILTIN_FUNCTIONS);
-=======
-                .map(|c| wrap_true_validity(c, input.num_rows(), &probe_state.true_validity))
-                .collect::<Vec<_>>();
-            _nullable_data_block = Some(DataBlock::new(nullable_columns, input.num_rows()));
+            _nullable_data_block = Some(DataBlock::new(nullable_columns, input_num_rows));
             Evaluator::new(
                 _nullable_data_block.as_ref().unwrap(),
                 &probe_state.func_ctx,
@@ -194,7 +182,6 @@
         } else {
             Evaluator::new(&input, &probe_state.func_ctx, &BUILTIN_FUNCTIONS)
         };
->>>>>>> aaebf844
         let probe_keys = self
             .hash_join_state
             .hash_join_desc
@@ -253,11 +240,7 @@
                 JoinType::Left | JoinType::LeftSingle | JoinType::Full | JoinType::LeftAnti
             )
         {
-<<<<<<< HEAD
-            return self.left_fast_return(input, probe_state.is_probe_projected);
-=======
-            return self.left_fast_return(input, is_probe_projected, &probe_state.true_validity);
->>>>>>> aaebf844
+            return self.left_fast_return(input, probe_state.is_probe_projected, &probe_state.true_validity);
         }
 
         probe_state.key_nums += if let Some(valids) = &valids {

--- conflicted
+++ resolved
@@ -53,11 +53,10 @@
         let mut result_blocks = vec![];
         let mut probe_indexes_len = 0;
 
-<<<<<<< HEAD
-        let data_blocks = unsafe { &*self.chunks.get() };
-        let build_num_rows = unsafe { &*self.build_num_rows.get() };
-        let outer_scan_map = unsafe { &mut *self.outer_scan_map.get() };
-        let right_single_scan_map = if self.hash_join_desc.join_type == JoinType::RightSingle {
+        let data_blocks = unsafe { &*self.hash_join_state.chunks.get() };
+        let build_num_rows = unsafe { &*self.hash_join_state.build_num_rows.get() };
+        let outer_scan_map = unsafe { &mut *self.hash_join_state.outer_scan_map.get() };
+        let right_single_scan_map = if self.hash_join_state.hash_join_desc.join_type == JoinType::RightSingle {
             outer_scan_map
                 .iter_mut()
                 .map(|sp| unsafe {
@@ -67,33 +66,7 @@
         } else {
             vec![]
         };
-        let is_build_projected = self.is_build_projected.load(Ordering::Relaxed);
-=======
-        let data_blocks = self.hash_join_state.row_space.chunks.read();
-        let data_blocks = data_blocks
-            .iter()
-            .map(|c| &c.data_block)
-            .collect::<Vec<_>>();
-        let build_num_rows = data_blocks
-            .iter()
-            .fold(0, |acc, chunk| acc + chunk.num_rows());
-        let is_build_projected = self
-            .hash_join_state
-            .is_build_projected
-            .load(Ordering::Relaxed);
-        let outer_scan_map = unsafe { &mut *self.hash_join_state.outer_scan_map.get() };
-        let right_single_scan_map =
-            if self.hash_join_state.hash_join_desc.join_type == JoinType::RightSingle {
-                outer_scan_map
-                    .iter_mut()
-                    .map(|sp| unsafe {
-                        std::mem::transmute::<*mut bool, *mut AtomicBool>(sp.as_mut_ptr())
-                    })
-                    .collect::<Vec<_>>()
-            } else {
-                vec![]
-            };
->>>>>>> 0872fe63
+        let is_build_projected = self.hash_join_state.is_build_projected.load(Ordering::Relaxed);
 
         for (i, key) in keys_iter.enumerate() {
             let (mut match_count, mut incomplete_ptr) = self.probe_key(

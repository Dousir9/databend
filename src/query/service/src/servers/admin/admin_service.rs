--- conflicted
+++ resolved
@@ -184,11 +184,7 @@
     async fn shutdown(&mut self, _graceful: bool) {
         // intendfully do nothing: sometimes we hope to diagnose the backtraces or metrics after
         // the process got the sigterm signal, we can still leave the admin service port open until
-<<<<<<< HEAD
-        // the process exited. it's not an user facing service, it's allowed to shutdown forcibly.
-=======
         // the process exited. it's not an user facing service, it's allowed to force shutdown.
->>>>>>> 10a37b99
     }
 
     #[async_backtrace::framed]

--- conflicted
+++ resolved
@@ -31,13 +31,8 @@
     pub tasks: VecDeque<CompactTask>,
 }
 
-<<<<<<< HEAD
-#[typetag::serde(name = "compact_source_info")]
+#[typetag::serde(name = "compact_source_meta")]
 impl ChunkMetaInfo for CompactSourceMeta {
-=======
-#[typetag::serde(name = "compact_source_meta")]
-impl BlockMetaInfo for CompactSourceMeta {
->>>>>>> d6eca280
     fn as_any(&self) -> &dyn Any {
         self
     }
@@ -73,13 +68,8 @@
     pub abort_operation: AbortOperation,
 }
 
-<<<<<<< HEAD
-#[typetag::serde(name = "compact_sink_info")]
+#[typetag::serde(name = "compact_sink_meta")]
 impl ChunkMetaInfo for CompactSinkMeta {
-=======
-#[typetag::serde(name = "compact_sink_meta")]
-impl BlockMetaInfo for CompactSinkMeta {
->>>>>>> d6eca280
     fn as_any(&self) -> &dyn Any {
         self
     }

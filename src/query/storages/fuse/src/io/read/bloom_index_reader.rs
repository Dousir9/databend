--- conflicted
+++ resolved
@@ -73,12 +73,8 @@
     use common_base::runtime::GlobalIORuntime;
     use common_base::runtime::Runtime;
     use common_base::runtime::TrySpawn;
-<<<<<<< HEAD
     use common_expression::TableField;
     use common_expression::TableSchema;
-    use common_storages_table_meta::caches::CacheDeferMetrics;
-=======
->>>>>>> 4e099891
     use common_storages_table_meta::caches::CacheManager;
 
     use super::*;

--- conflicted
+++ resolved
@@ -61,14 +61,9 @@
         };
 
         let snapshot: TableSnapshot = io::read_obj(
-<<<<<<< HEAD
-            self.da.as_ref(),
-            self.table_snapshot_loc.as_str(),
-            ctx.get_table_cache(),
-=======
             self.data_accessor.as_ref(),
             self.table_snapshot_location.as_str(),
->>>>>>> 6da032f7
+            ctx.get_table_cache(),
         )
         .await?;
         let segment_num = snapshot.segments.len();
@@ -81,11 +76,8 @@
         let res = futures::stream::iter(segment_locs)
             .map(|seg_loc| async {
                 let segment_info: SegmentInfo =
-<<<<<<< HEAD
-                    io::read_obj(self.da.as_ref(), seg_loc, ctx.get_table_cache()).await?;
-=======
-                    io::read_obj(self.data_accessor.as_ref(), seg_loc).await?;
->>>>>>> 6da032f7
+                    io::read_obj(self.data_accessor.as_ref(), seg_loc, ctx.get_table_cache())
+                        .await?;
                 Self::filter_segment(segment_info, &block_pred)
             })
             // configuration of the max size of buffered futures

--- conflicted
+++ resolved
@@ -105,18 +105,6 @@
 
         let mut pipeline = NewPipeline::create();
         let read_source_plan = self.plan.from.clone();
-<<<<<<< HEAD
-        let read_source_plan = Self::rewrite_read_plan_file_name(read_source_plan, file_name);
-
-        tracing::info!("copy_one_file_to_table: source plan:{:?}", read_source_plan);
-
-        let from_plan = PlanNode::Select(common_planners::SelectPlan {
-            input: Arc::new(PlanNode::ReadSource(read_source_plan)),
-        });
-
-        let pipeline_builder = QueryPipelineBuilder::create(ctx.clone());
-        let mut pipeline = pipeline_builder.finalize(&from_plan)?;
-=======
         let read_source_plan = Self::rewrite_read_plan_file_name(read_source_plan, files);
         tracing::info!("copy_files_to_table: source plan:{:?}", read_source_plan);
         let table = ctx.build_table_from_source_plan(&read_source_plan)?;
@@ -124,7 +112,6 @@
         if let Err(e) = res {
             return Err(e);
         }
->>>>>>> d6fe2d1e
         pipeline.set_max_threads(settings.get_max_threads()? as usize);
 
         let async_runtime = ctx.get_storage_runtime();

//  Copyright 2021 Datafuse Labs.
//
//  Licensed under the Apache License, Version 2.0 (the "License");
//  you may not use this file except in compliance with the License.
//  You may obtain a copy of the License at
//
//      http://www.apache.org/licenses/LICENSE-2.0
//
//  Unless required by applicable law or agreed to in writing, software
//  distributed under the License is distributed on an "AS IS" BASIS,
//  WITHOUT WARRANTIES OR CONDITIONS OF ANY KIND, either express or implied.
//  See the License for the specific language governing permissions and
//  limitations under the License.
//

use std::default::Default;

use common_base::tokio;
use common_exception::Result;
use common_meta_types::TableInfo;
use common_planners::ReadDataSourcePlan;
use common_planners::TruncateTablePlan;
use databend_query::interpreters::CreateTableInterpreter;
use databend_query::interpreters::InterpreterFactory;
use databend_query::sql::PlanParser;
<<<<<<< HEAD
use databend_query::storages::fuse::TBL_OPT_CHUNK_BLOCK_NUM;
=======
use databend_query::storages::fuse::FuseTable;
use databend_query::storages::fuse::FUSE_OPT_KEY_CHUNK_BLOCK_NUM;
>>>>>>> f76e4756
use databend_query::storages::ToReadDataSourcePlan;
use databend_query::storages::OPT_KEY_DATABASE_ID;
use futures::TryStreamExt;

use crate::storages::fuse::table_test_fixture::TestFixture;

#[tokio::test]
async fn test_fuse_table_normal_case() -> Result<()> {
    let fixture = TestFixture::new().await;
    let ctx = fixture.ctx();

    let create_table_plan = fixture.default_crate_table_plan();
    let interpreter = CreateTableInterpreter::try_create(ctx.clone(), create_table_plan)?;
    interpreter.execute(None).await?;

    let mut table = fixture.latest_default_table().await?;

    // basic append and read
    {
        let num_blocks = 2;
        let rows_per_block = 2;
        let value_start_from = 1;
        let stream =
            TestFixture::gen_sample_blocks_stream_ex(num_blocks, rows_per_block, value_start_from);

        let r = table.append_data(ctx.clone(), stream).await?;
        table
            .commit_insertion(ctx.clone(), r.try_collect().await?, false)
            .await?;

        // get the latest tbl
        let prev_version = table.get_table_info().ident.version;
        table = fixture.latest_default_table().await?;
        assert_ne!(prev_version, table.get_table_info().ident.version);

        let (stats, parts) = table.read_partitions(ctx.clone(), None).await?;
        assert_eq!(stats.read_rows, num_blocks * rows_per_block);

        ctx.try_set_partitions(parts)?;
        let stream = table
            .read(ctx.clone(), &ReadDataSourcePlan {
                table_info: Default::default(),
                scan_fields: None,
                parts: Default::default(),
                statistics: Default::default(),
                description: "".to_string(),
                tbl_args: None,
                push_downs: None,
            })
            .await?;
        let blocks = stream.try_collect::<Vec<_>>().await?;
        let rows: usize = blocks.iter().map(|block| block.num_rows()).sum();
        assert_eq!(rows, num_blocks * rows_per_block);

        // recall our test setting:
        //   - num_blocks = 2;
        //   - rows_per_block = 2;
        //   - value_start_from = 1
        // thus
        let expected = vec![
            "+----+", //
            "| id |", //
            "+----+", //
            "| 1  |", //
            "| 1  |", //
            "| 2  |", //
            "| 2  |", //
            "+----+", //
        ];
        common_datablocks::assert_blocks_sorted_eq(expected, blocks.as_slice());
    }

    // test commit with overwrite

    {
        // insert overwrite 5 blocks
        let num_blocks = 2;
        let rows_per_block = 2;
        let value_start_from = 2;
        let stream =
            TestFixture::gen_sample_blocks_stream_ex(num_blocks, rows_per_block, value_start_from);

        let r = table.append_data(ctx.clone(), stream).await?;
        table
            .commit_insertion(ctx.clone(), r.try_collect().await?, true)
            .await?;

        // get the latest tbl
        let prev_version = table.get_table_info().ident.version;
        let table = fixture.latest_default_table().await?;
        assert_ne!(prev_version, table.get_table_info().ident.version);

        let (stats, parts) = table.read_partitions(ctx.clone(), None).await?;
        assert_eq!(stats.read_rows, num_blocks * rows_per_block);

        // inject partitions to current ctx
        ctx.try_set_partitions(parts)?;

        let stream = table
            .read(ctx.clone(), &ReadDataSourcePlan {
                table_info: Default::default(),
                scan_fields: None,
                parts: Default::default(),
                statistics: Default::default(),
                description: "".to_string(),
                tbl_args: None,
                push_downs: None,
            })
            .await?;
        let blocks = stream.try_collect::<Vec<_>>().await?;
        let rows: usize = blocks.iter().map(|block| block.num_rows()).sum();
        assert_eq!(rows, num_blocks * rows_per_block);

        // two block, two rows for each block, value starts with 2
        let expected = vec![
            "+----+", //
            "| id |", //
            "+----+", //
            "| 2  |", //
            "| 2  |", //
            "| 3  |", //
            "| 3  |", //
            "+----+", //
        ];
        common_datablocks::assert_blocks_sorted_eq(expected, blocks.as_slice());
    }

    Ok(())
}

// TODO move this to test/it/storages/fuse/operations
#[tokio::test]
async fn test_fuse_table_truncate() -> Result<()> {
    let fixture = TestFixture::new().await;
    let ctx = fixture.ctx();

    let create_table_plan = fixture.default_crate_table_plan();
    let interpreter = CreateTableInterpreter::try_create(ctx.clone(), create_table_plan)?;
    interpreter.execute(None).await?;

    let table = fixture.latest_default_table().await?;
    let truncate_plan = TruncateTablePlan {
        db: fixture.default_db_name(),
        table: fixture.default_table_name(),
        purge: false,
    };

    // 1. truncate empty table
    let prev_version = table.get_table_info().ident.version;
    let r = table.truncate(ctx.clone(), truncate_plan.clone()).await;
    let table = fixture.latest_default_table().await?;
    // no side effects
    assert_eq!(prev_version, table.get_table_info().ident.version);
    assert!(r.is_ok());

    // 2. truncate table which has data
    let num_blocks = 10;
    let rows_per_block = 3;
    let value_start_from = 1;
    let stream =
        TestFixture::gen_sample_blocks_stream_ex(num_blocks, rows_per_block, value_start_from);

    let r = table.append_data(ctx.clone(), stream).await?;
    table
        .commit_insertion(ctx.clone(), r.try_collect().await?, false)
        .await?;
    let source_plan = table.read_plan(ctx.clone(), None).await?;

    // get the latest tbl
    let prev_version = table.get_table_info().ident.version;
    let table = fixture.latest_default_table().await?;
    assert_ne!(prev_version, table.get_table_info().ident.version);

    // ensure data ingested
    let (stats, _) = table
        .read_partitions(ctx.clone(), source_plan.push_downs.clone())
        .await?;
    assert_eq!(stats.read_rows, (num_blocks * rows_per_block) as usize);

    // truncate
    let r = table.truncate(ctx.clone(), truncate_plan).await;
    assert!(r.is_ok());

    // get the latest tbl
    let prev_version = table.get_table_info().ident.version;
    let table = fixture.latest_default_table().await?;
    assert_ne!(prev_version, table.get_table_info().ident.version);
    let (stats, parts) = table
        .read_partitions(ctx.clone(), source_plan.push_downs.clone())
        .await?;
    // cleared?
    assert_eq!(parts.len(), 0);
    assert_eq!(stats.read_rows, 0);

    Ok(())
}

// TODO move this to test/it/storages/fuse/operations
#[tokio::test]
async fn test_fuse_table_optimize() -> Result<()> {
    let fixture = TestFixture::new().await;
    let ctx = fixture.ctx();

    let mut create_table_plan = fixture.default_crate_table_plan();
    // set chunk size to 100
    create_table_plan
        .table_meta
        .options
<<<<<<< HEAD
        .insert(TBL_OPT_CHUNK_BLOCK_NUM.to_owned(), 100.to_string());
=======
        .insert(FUSE_OPT_KEY_CHUNK_BLOCK_NUM.to_owned(), 100.to_string());
>>>>>>> f76e4756

    // create test table
    let tbl_name = create_table_plan.table.clone();
    let db_name = create_table_plan.db.clone();
    let interpreter = CreateTableInterpreter::try_create(ctx.clone(), create_table_plan)?;
    interpreter.execute(None).await?;

    // insert 5 times
    let n = 5;
    for _ in 0..n {
        let table = fixture.latest_default_table().await?;
        let num_blocks = 1;
        let stream = TestFixture::gen_sample_blocks_stream(num_blocks, 1);
        let r = table.append_data(ctx.clone(), stream).await?;
        table
            .commit_insertion(ctx.clone(), r.try_collect().await?, false)
            .await?;
    }

    // there will be 5 blocks
    let table = fixture.latest_default_table().await?;
    let (_, parts) = table.read_partitions(ctx.clone(), None).await?;
    assert_eq!(parts.len(), n);

    // do compact
    let query = format!("optimize table {}.{} compact", db_name, tbl_name);

    let plan = PlanParser::parse(ctx.clone(), &query).await?;
    let interpreter = InterpreterFactory::get(ctx.clone(), plan)?;

    // `PipelineBuilder` will parallelize the table reading according to value of setting `max_threads`,
    // and `Table::read` will also try to de-queue read jobs preemptively. thus, the number of blocks
    // that `Table::append` takes are not deterministic (`append` is also executed parallelly in this case),
    // therefore, the final number of blocks varies.
    // To avoid flaky test, the value of setting `max_threads` is set to be 1, so that pipeline_builder will
    // only arrange one worker for the `ReadDataSourcePlan`.
    ctx.get_settings().set_max_threads(1)?;
    let data_stream = interpreter.execute(None).await?;
    let _ = data_stream.try_collect::<Vec<_>>();

    // verify compaction
    let table = fixture.latest_default_table().await?;
    let (_, parts) = table.read_partitions(ctx.clone(), None).await?;
    // blocks are so tiny, they should be compacted into one
    assert_eq!(parts.len(), 1);

    Ok(())
}

#[test]
fn test_parse_storage_prefix() -> Result<()> {
    let mut tbl_info = TableInfo::default();
    let db_id = 2;
    let tbl_id = 1;
    tbl_info.ident.table_id = tbl_id;
    tbl_info
        .meta
        .options
        .insert(OPT_KEY_DATABASE_ID.to_owned(), db_id.to_string());
    let prefix = FuseTable::parse_storage_prefix(&tbl_info)?;
    assert_eq!(format!("{}/{}", db_id, tbl_id), prefix);
    Ok(())
}<|MERGE_RESOLUTION|>--- conflicted
+++ resolved
@@ -23,12 +23,8 @@
 use databend_query::interpreters::CreateTableInterpreter;
 use databend_query::interpreters::InterpreterFactory;
 use databend_query::sql::PlanParser;
-<<<<<<< HEAD
-use databend_query::storages::fuse::TBL_OPT_CHUNK_BLOCK_NUM;
-=======
 use databend_query::storages::fuse::FuseTable;
 use databend_query::storages::fuse::FUSE_OPT_KEY_CHUNK_BLOCK_NUM;
->>>>>>> f76e4756
 use databend_query::storages::ToReadDataSourcePlan;
 use databend_query::storages::OPT_KEY_DATABASE_ID;
 use futures::TryStreamExt;
@@ -237,11 +233,7 @@
     create_table_plan
         .table_meta
         .options
-<<<<<<< HEAD
-        .insert(TBL_OPT_CHUNK_BLOCK_NUM.to_owned(), 100.to_string());
-=======
         .insert(FUSE_OPT_KEY_CHUNK_BLOCK_NUM.to_owned(), 100.to_string());
->>>>>>> f76e4756
 
     // create test table
     let tbl_name = create_table_plan.table.clone();

<<<<<<< HEAD
select number from numbers_mt(10) where number > 5  and exists (select name from system.settings) ORDER BY number;
select number from numbers_mt(10) where number > 5  and exists (select name from system.settings) and exists (select number from numbers_mt(10)) ORDER BY number;
select number from numbers_mt(10) where number > 5  and exists (select name from system.settings where exists (select number from numbers_mt(10))) ORDER BY number;
select number from numbers_mt(20) where number > 15  and not exists (select number from numbers_mt(5) where number > 10) ORDER BY number;
=======
select number from numbers_mt(10) where number > 5  and exists (select name from system.settings) order by number asc;
select number from numbers_mt(10) where number > 5  and exists (select name from system.settings) and exists (select number from numbers_mt(10)) order by number asc;
select number from numbers_mt(10) where number > 5  and exists (select name from system.settings where exists (select number from numbers_mt(10))) order by number asc;
select number from numbers_mt(20) where number > 15  and not exists (select number from numbers_mt(5) where number > 10) order by number asc;
>>>>>>> 66814961
<|MERGE_RESOLUTION|>--- conflicted
+++ resolved
@@ -1,11 +1,4 @@
-<<<<<<< HEAD
-select number from numbers_mt(10) where number > 5  and exists (select name from system.settings) ORDER BY number;
-select number from numbers_mt(10) where number > 5  and exists (select name from system.settings) and exists (select number from numbers_mt(10)) ORDER BY number;
-select number from numbers_mt(10) where number > 5  and exists (select name from system.settings where exists (select number from numbers_mt(10))) ORDER BY number;
-select number from numbers_mt(20) where number > 15  and not exists (select number from numbers_mt(5) where number > 10) ORDER BY number;
-=======
 select number from numbers_mt(10) where number > 5  and exists (select name from system.settings) order by number asc;
 select number from numbers_mt(10) where number > 5  and exists (select name from system.settings) and exists (select number from numbers_mt(10)) order by number asc;
 select number from numbers_mt(10) where number > 5  and exists (select name from system.settings where exists (select number from numbers_mt(10))) order by number asc;
-select number from numbers_mt(20) where number > 15  and not exists (select number from numbers_mt(5) where number > 10) order by number asc;
->>>>>>> 66814961
+select number from numbers_mt(20) where number > 15  and not exists (select number from numbers_mt(5) where number > 10) order by number asc;